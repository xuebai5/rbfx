<<<<<<< HEAD
//
// Copyright (c) 2008-2018 the Urho3D project.
//
// Permission is hereby granted, free of charge, to any person obtaining a copy
// of this software and associated documentation files (the "Software"), to deal
// in the Software without restriction, including without limitation the rights
// to use, copy, modify, merge, publish, distribute, sublicense, and/or sell
// copies of the Software, and to permit persons to whom the Software is
// furnished to do so, subject to the following conditions:
//
// The above copyright notice and this permission notice shall be included in
// all copies or substantial portions of the Software.
//
// THE SOFTWARE IS PROVIDED "AS IS", WITHOUT WARRANTY OF ANY KIND, EXPRESS OR
// IMPLIED, INCLUDING BUT NOT LIMITED TO THE WARRANTIES OF MERCHANTABILITY,
// FITNESS FOR A PARTICULAR PURPOSE AND NONINFRINGEMENT. IN NO EVENT SHALL THE
// AUTHORS OR COPYRIGHT HOLDERS BE LIABLE FOR ANY CLAIM, DAMAGES OR OTHER
// LIABILITY, WHETHER IN AN ACTION OF CONTRACT, TORT OR OTHERWISE, ARISING FROM,
// OUT OF OR IN CONNECTION WITH THE SOFTWARE OR THE USE OR OTHER DEALINGS IN
// THE SOFTWARE.
//

#pragma once

#include "../Core/Object.h"

namespace Urho3D
{

/// %File entry within the package file.
struct PackageEntry
{
    /// Offset from the beginning.
    unsigned offset_;
    /// File size.
    unsigned size_;
    /// File checksum.
    unsigned checksum_;
};

/// Stores files of a directory tree sequentially for convenient access.
class URHO3D_API PackageFile : public Object
{
    URHO3D_OBJECT(PackageFile, Object);

public:
    /// Construct.
    explicit PackageFile(Context* context);
    /// Construct and open.
    PackageFile(Context* context, const String& fileName, unsigned startOffset = 0);
    /// Destruct.
    ~PackageFile() override;

    /// Open the package file. Return true if successful.
    bool Open(const String& fileName, unsigned startOffset = 0);
    /// Check if a file exists within the package file. This will be case-insensitive on Windows and case-sensitive on other platforms.
    bool Exists(const String& fileName) const;
    /// Return the file entry corresponding to the name, or null if not found. This will be case-insensitive on Windows and case-sensitive on other platforms.
    const PackageEntry* GetEntry(const String& fileName) const;

    /// Return all file entries.
    const HashMap<String, PackageEntry>& GetEntries() const { return entries_; }

    /// Return the package file name.
    const String& GetName() const { return fileName_; }

    /// Return hash of the package file name.
    StringHash GetNameHash() const { return nameHash_; }

    /// Return number of files.
    unsigned GetNumFiles() const { return entries_.Size(); }

    /// Return total size of the package file.
    unsigned GetTotalSize() const { return totalSize_; }

    /// Return total data size from all the file entries in the package file.
    unsigned GetTotalDataSize() const { return totalDataSize_; }

    /// Return checksum of the package file contents.
    unsigned GetChecksum() const { return checksum_; }

    /// Return whether the files are compressed.
    bool IsCompressed() const { return compressed_; }

    /// Return list of file names in the package.
    const Vector<String> GetEntryNames() const { return entries_.Keys(); }

    /// Return a file name in the package at the specified index
    const String& GetEntryName(unsigned index) const 
    {
        unsigned nn = 0;
        for (HashMap<String, PackageEntry>::ConstIterator j = entries_.Begin(); j != entries_.End(); ++j)
        {
            if (nn == index) return j->first_;
            nn++;
        }
        return String::EMPTY; 
    }

    /// Scan package for specified files.
    void Scan(Vector<String>& result, const String& pathName, const String& filter, bool recursive) const;

private:
    /// File entries.
    HashMap<String, PackageEntry> entries_;
    /// File name.
    String fileName_;
    /// Package file name hash.
    StringHash nameHash_;
    /// Package file total size.
    unsigned totalSize_;
    /// Total data size in the package using each entry's actual size if it is a compressed package file.
    unsigned totalDataSize_;
    /// Package file checksum.
    unsigned checksum_;
    /// Compressed flag.
    bool compressed_;
};

}
=======
//
// Copyright (c) 2008-2019 the Urho3D project.
//
// Permission is hereby granted, free of charge, to any person obtaining a copy
// of this software and associated documentation files (the "Software"), to deal
// in the Software without restriction, including without limitation the rights
// to use, copy, modify, merge, publish, distribute, sublicense, and/or sell
// copies of the Software, and to permit persons to whom the Software is
// furnished to do so, subject to the following conditions:
//
// The above copyright notice and this permission notice shall be included in
// all copies or substantial portions of the Software.
//
// THE SOFTWARE IS PROVIDED "AS IS", WITHOUT WARRANTY OF ANY KIND, EXPRESS OR
// IMPLIED, INCLUDING BUT NOT LIMITED TO THE WARRANTIES OF MERCHANTABILITY,
// FITNESS FOR A PARTICULAR PURPOSE AND NONINFRINGEMENT. IN NO EVENT SHALL THE
// AUTHORS OR COPYRIGHT HOLDERS BE LIABLE FOR ANY CLAIM, DAMAGES OR OTHER
// LIABILITY, WHETHER IN AN ACTION OF CONTRACT, TORT OR OTHERWISE, ARISING FROM,
// OUT OF OR IN CONNECTION WITH THE SOFTWARE OR THE USE OR OTHER DEALINGS IN
// THE SOFTWARE.
//

#pragma once

#include "../Core/Object.h"

namespace Urho3D
{

/// %File entry within the package file.
struct PackageEntry
{
    /// Offset from the beginning.
    unsigned offset_;
    /// File size.
    unsigned size_;
    /// File checksum.
    unsigned checksum_;
};

/// Stores files of a directory tree sequentially for convenient access.
class URHO3D_API PackageFile : public Object
{
    URHO3D_OBJECT(PackageFile, Object);

public:
    /// Construct.
    explicit PackageFile(Context* context);
    /// Construct and open.
    PackageFile(Context* context, const String& fileName, unsigned startOffset = 0);
    /// Destruct.
    ~PackageFile() override;

    /// Open the package file. Return true if successful.
    bool Open(const String& fileName, unsigned startOffset = 0);
    /// Check if a file exists within the package file. This will be case-insensitive on Windows and case-sensitive on other platforms.
    bool Exists(const String& fileName) const;
    /// Return the file entry corresponding to the name, or null if not found. This will be case-insensitive on Windows and case-sensitive on other platforms.
    const PackageEntry* GetEntry(const String& fileName) const;

    /// Return all file entries.
    const HashMap<String, PackageEntry>& GetEntries() const { return entries_; }

    /// Return the package file name.
    const String& GetName() const { return fileName_; }

    /// Return hash of the package file name.
    StringHash GetNameHash() const { return nameHash_; }

    /// Return number of files.
    unsigned GetNumFiles() const { return entries_.Size(); }

    /// Return total size of the package file.
    unsigned GetTotalSize() const { return totalSize_; }

    /// Return total data size from all the file entries in the package file.
    unsigned GetTotalDataSize() const { return totalDataSize_; }

    /// Return checksum of the package file contents.
    unsigned GetChecksum() const { return checksum_; }

    /// Return whether the files are compressed.
    bool IsCompressed() const { return compressed_; }

    /// Return list of file names in the package.
    const Vector<String> GetEntryNames() const { return entries_.Keys(); }

private:
    /// File entries.
    HashMap<String, PackageEntry> entries_;
    /// File name.
    String fileName_;
    /// Package file name hash.
    StringHash nameHash_;
    /// Package file total size.
    unsigned totalSize_;
    /// Total data size in the package using each entry's actual size if it is a compressed package file.
    unsigned totalDataSize_;
    /// Package file checksum.
    unsigned checksum_;
    /// Compressed flag.
    bool compressed_;
};

}
>>>>>>> a476f0c4
<|MERGE_RESOLUTION|>--- conflicted
+++ resolved
@@ -1,6 +1,5 @@
-<<<<<<< HEAD
 //
-// Copyright (c) 2008-2018 the Urho3D project.
+// Copyright (c) 2008-2019 the Urho3D project.
 //
 // Permission is hereby granted, free of charge, to any person obtaining a copy
 // of this software and associated documentation files (the "Software"), to deal
@@ -118,111 +117,4 @@
     bool compressed_;
 };
 
-}
-=======
-//
-// Copyright (c) 2008-2019 the Urho3D project.
-//
-// Permission is hereby granted, free of charge, to any person obtaining a copy
-// of this software and associated documentation files (the "Software"), to deal
-// in the Software without restriction, including without limitation the rights
-// to use, copy, modify, merge, publish, distribute, sublicense, and/or sell
-// copies of the Software, and to permit persons to whom the Software is
-// furnished to do so, subject to the following conditions:
-//
-// The above copyright notice and this permission notice shall be included in
-// all copies or substantial portions of the Software.
-//
-// THE SOFTWARE IS PROVIDED "AS IS", WITHOUT WARRANTY OF ANY KIND, EXPRESS OR
-// IMPLIED, INCLUDING BUT NOT LIMITED TO THE WARRANTIES OF MERCHANTABILITY,
-// FITNESS FOR A PARTICULAR PURPOSE AND NONINFRINGEMENT. IN NO EVENT SHALL THE
-// AUTHORS OR COPYRIGHT HOLDERS BE LIABLE FOR ANY CLAIM, DAMAGES OR OTHER
-// LIABILITY, WHETHER IN AN ACTION OF CONTRACT, TORT OR OTHERWISE, ARISING FROM,
-// OUT OF OR IN CONNECTION WITH THE SOFTWARE OR THE USE OR OTHER DEALINGS IN
-// THE SOFTWARE.
-//
-
-#pragma once
-
-#include "../Core/Object.h"
-
-namespace Urho3D
-{
-
-/// %File entry within the package file.
-struct PackageEntry
-{
-    /// Offset from the beginning.
-    unsigned offset_;
-    /// File size.
-    unsigned size_;
-    /// File checksum.
-    unsigned checksum_;
-};
-
-/// Stores files of a directory tree sequentially for convenient access.
-class URHO3D_API PackageFile : public Object
-{
-    URHO3D_OBJECT(PackageFile, Object);
-
-public:
-    /// Construct.
-    explicit PackageFile(Context* context);
-    /// Construct and open.
-    PackageFile(Context* context, const String& fileName, unsigned startOffset = 0);
-    /// Destruct.
-    ~PackageFile() override;
-
-    /// Open the package file. Return true if successful.
-    bool Open(const String& fileName, unsigned startOffset = 0);
-    /// Check if a file exists within the package file. This will be case-insensitive on Windows and case-sensitive on other platforms.
-    bool Exists(const String& fileName) const;
-    /// Return the file entry corresponding to the name, or null if not found. This will be case-insensitive on Windows and case-sensitive on other platforms.
-    const PackageEntry* GetEntry(const String& fileName) const;
-
-    /// Return all file entries.
-    const HashMap<String, PackageEntry>& GetEntries() const { return entries_; }
-
-    /// Return the package file name.
-    const String& GetName() const { return fileName_; }
-
-    /// Return hash of the package file name.
-    StringHash GetNameHash() const { return nameHash_; }
-
-    /// Return number of files.
-    unsigned GetNumFiles() const { return entries_.Size(); }
-
-    /// Return total size of the package file.
-    unsigned GetTotalSize() const { return totalSize_; }
-
-    /// Return total data size from all the file entries in the package file.
-    unsigned GetTotalDataSize() const { return totalDataSize_; }
-
-    /// Return checksum of the package file contents.
-    unsigned GetChecksum() const { return checksum_; }
-
-    /// Return whether the files are compressed.
-    bool IsCompressed() const { return compressed_; }
-
-    /// Return list of file names in the package.
-    const Vector<String> GetEntryNames() const { return entries_.Keys(); }
-
-private:
-    /// File entries.
-    HashMap<String, PackageEntry> entries_;
-    /// File name.
-    String fileName_;
-    /// Package file name hash.
-    StringHash nameHash_;
-    /// Package file total size.
-    unsigned totalSize_;
-    /// Total data size in the package using each entry's actual size if it is a compressed package file.
-    unsigned totalDataSize_;
-    /// Package file checksum.
-    unsigned checksum_;
-    /// Compressed flag.
-    bool compressed_;
-};
-
-}
->>>>>>> a476f0c4
+}