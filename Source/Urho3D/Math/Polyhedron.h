<<<<<<< HEAD
//
// Copyright (c) 2008-2018 the Urho3D project.
//
// Permission is hereby granted, free of charge, to any person obtaining a copy
// of this software and associated documentation files (the "Software"), to deal
// in the Software without restriction, including without limitation the rights
// to use, copy, modify, merge, publish, distribute, sublicense, and/or sell
// copies of the Software, and to permit persons to whom the Software is
// furnished to do so, subject to the following conditions:
//
// The above copyright notice and this permission notice shall be included in
// all copies or substantial portions of the Software.
//
// THE SOFTWARE IS PROVIDED "AS IS", WITHOUT WARRANTY OF ANY KIND, EXPRESS OR
// IMPLIED, INCLUDING BUT NOT LIMITED TO THE WARRANTIES OF MERCHANTABILITY,
// FITNESS FOR A PARTICULAR PURPOSE AND NONINFRINGEMENT. IN NO EVENT SHALL THE
// AUTHORS OR COPYRIGHT HOLDERS BE LIABLE FOR ANY CLAIM, DAMAGES OR OTHER
// LIABILITY, WHETHER IN AN ACTION OF CONTRACT, TORT OR OTHERWISE, ARISING FROM,
// OUT OF OR IN CONNECTION WITH THE SOFTWARE OR THE USE OR OTHER DEALINGS IN
// THE SOFTWARE.
//

#pragma once

#include "../Math/Vector3.h"

namespace Urho3D
{

class BoundingBox;
class Frustum;
class Matrix3;
class Matrix3x4;
class Plane;

/// A convex volume built from polygon faces.
class URHO3D_API Polyhedron
{
public:
    /// Construct empty.
    Polyhedron() noexcept = default;
    /// Destruct.
    ~Polyhedron() noexcept = default;

    /// Copy-construct from another polyhedron.
    Polyhedron(const Polyhedron& polyhedron) :
        faces_(polyhedron.faces_)
    {
    }

    /// Construct from a list of faces.
    explicit Polyhedron(const Vector<PODVector<Vector3> >& faces) :
        faces_(faces)
    {
    }

    /// Construct from a bounding box.
    explicit Polyhedron(const BoundingBox& box)
    {
        Define(box);
    }

    /// Construct from a frustum.
    explicit Polyhedron(const Frustum& frustum)
    {
        Define(frustum);
    }

    /// Assign from another polyhedron.
    Polyhedron& operator =(const Polyhedron& rhs)
    {
        faces_ = rhs.faces_;
        return *this;
    }

    /// Define from a bounding box.
    void Define(const BoundingBox& box);
    /// Define from a frustum.
    void Define(const Frustum& frustum);
    /// Add a triangle face.
    void AddFace(const Vector3& v0, const Vector3& v1, const Vector3& v2);
    /// Add a quadrilateral face.
    void AddFace(const Vector3& v0, const Vector3& v1, const Vector3& v2, const Vector3& v3);
    /// Add an arbitrary face.
    void AddFace(const PODVector<Vector3>& face);
    /// Clip with a plane.
    void Clip(const Plane& plane);
    /// Clip with a bounding box.
    void Clip(const BoundingBox& box);
    /// Clip with a frustum.
    void Clip(const Frustum& frustum);
    /// Clear all faces.
    void Clear();
    /// Transform with a 3x3 matrix.
    void Transform(const Matrix3& transform);
    /// Transform with a 3x4 matrix.
    void Transform(const Matrix3x4& transform);

    /// Return transformed with a 3x3 matrix.
    Polyhedron Transformed(const Matrix3& transform) const;
    /// Return transformed with a 3x4 matrix.
    Polyhedron Transformed(const Matrix3x4& transform) const;

    /// Return whether is empty.
    bool Empty() const { return faces_.Empty(); }

    /// Polygon faces.
    Vector<PODVector<Vector3> > faces_;

private:
    /// Set a triangle face by index.
    void SetFace(unsigned index, const Vector3& v0, const Vector3& v1, const Vector3& v2);
    /// Set a quadrilateral face by index.
    void SetFace(unsigned index, const Vector3& v0, const Vector3& v1, const Vector3& v2, const Vector3& v3);
    /// Internal vector for clipped vertices.
    PODVector<Vector3> clippedVertices_;
    /// Internal vector for the new face being constructed.
    PODVector<Vector3> outFace_;
};

}
=======
//
// Copyright (c) 2008-2019 the Urho3D project.
//
// Permission is hereby granted, free of charge, to any person obtaining a copy
// of this software and associated documentation files (the "Software"), to deal
// in the Software without restriction, including without limitation the rights
// to use, copy, modify, merge, publish, distribute, sublicense, and/or sell
// copies of the Software, and to permit persons to whom the Software is
// furnished to do so, subject to the following conditions:
//
// The above copyright notice and this permission notice shall be included in
// all copies or substantial portions of the Software.
//
// THE SOFTWARE IS PROVIDED "AS IS", WITHOUT WARRANTY OF ANY KIND, EXPRESS OR
// IMPLIED, INCLUDING BUT NOT LIMITED TO THE WARRANTIES OF MERCHANTABILITY,
// FITNESS FOR A PARTICULAR PURPOSE AND NONINFRINGEMENT. IN NO EVENT SHALL THE
// AUTHORS OR COPYRIGHT HOLDERS BE LIABLE FOR ANY CLAIM, DAMAGES OR OTHER
// LIABILITY, WHETHER IN AN ACTION OF CONTRACT, TORT OR OTHERWISE, ARISING FROM,
// OUT OF OR IN CONNECTION WITH THE SOFTWARE OR THE USE OR OTHER DEALINGS IN
// THE SOFTWARE.
//

#pragma once

#include "../Math/Vector3.h"

namespace Urho3D
{

class BoundingBox;
class Frustum;
class Matrix3;
class Matrix3x4;
class Plane;

/// A convex volume built from polygon faces.
class URHO3D_API Polyhedron
{
public:
    /// Construct empty.
    Polyhedron() noexcept = default;
    /// Destruct.
    ~Polyhedron() noexcept = default;

    /// Copy-construct from another polyhedron.
    Polyhedron(const Polyhedron& polyhedron) :
        faces_(polyhedron.faces_)
    {
    }

    /// Construct from a list of faces.
    explicit Polyhedron(const Vector<PODVector<Vector3> >& faces) :
        faces_(faces)
    {
    }

    /// Construct from a bounding box.
    explicit Polyhedron(const BoundingBox& box)
    {
        Define(box);
    }

    /// Construct from a frustum.
    explicit Polyhedron(const Frustum& frustum)
    {
        Define(frustum);
    }

    /// Assign from another polyhedron.
    Polyhedron& operator =(const Polyhedron& rhs)
    {
        faces_ = rhs.faces_;
        return *this;
    }

    /// Define from a bounding box.
    void Define(const BoundingBox& box);
    /// Define from a frustum.
    void Define(const Frustum& frustum);
    /// Add a triangle face.
    void AddFace(const Vector3& v0, const Vector3& v1, const Vector3& v2);
    /// Add a quadrilateral face.
    void AddFace(const Vector3& v0, const Vector3& v1, const Vector3& v2, const Vector3& v3);
    /// Add an arbitrary face.
    void AddFace(const PODVector<Vector3>& face);
    /// Clip with a plane.
    void Clip(const Plane& plane);
    /// Clip with a bounding box.
    void Clip(const BoundingBox& box);
    /// Clip with a frustum.
    void Clip(const Frustum& frustum);
    /// Clear all faces.
    void Clear();
    /// Transform with a 3x3 matrix.
    void Transform(const Matrix3& transform);
    /// Transform with a 3x4 matrix.
    void Transform(const Matrix3x4& transform);

    /// Return transformed with a 3x3 matrix.
    Polyhedron Transformed(const Matrix3& transform) const;
    /// Return transformed with a 3x4 matrix.
    Polyhedron Transformed(const Matrix3x4& transform) const;

    /// Return whether is empty.
    bool Empty() const { return faces_.Empty(); }

    /// Polygon faces.
    Vector<PODVector<Vector3> > faces_;

private:
    /// Set a triangle face by index.
    void SetFace(unsigned index, const Vector3& v0, const Vector3& v1, const Vector3& v2);
    /// Set a quadrilateral face by index.
    void SetFace(unsigned index, const Vector3& v0, const Vector3& v1, const Vector3& v2, const Vector3& v3);
    /// Internal vector for clipped vertices.
    PODVector<Vector3> clippedVertices_;
    /// Internal vector for the new face being constructed.
    PODVector<Vector3> outFace_;
};

}
>>>>>>> a476f0c4
<|MERGE_RESOLUTION|>--- conflicted
+++ resolved
@@ -1,126 +1,3 @@
-<<<<<<< HEAD
-//
-// Copyright (c) 2008-2018 the Urho3D project.
-//
-// Permission is hereby granted, free of charge, to any person obtaining a copy
-// of this software and associated documentation files (the "Software"), to deal
-// in the Software without restriction, including without limitation the rights
-// to use, copy, modify, merge, publish, distribute, sublicense, and/or sell
-// copies of the Software, and to permit persons to whom the Software is
-// furnished to do so, subject to the following conditions:
-//
-// The above copyright notice and this permission notice shall be included in
-// all copies or substantial portions of the Software.
-//
-// THE SOFTWARE IS PROVIDED "AS IS", WITHOUT WARRANTY OF ANY KIND, EXPRESS OR
-// IMPLIED, INCLUDING BUT NOT LIMITED TO THE WARRANTIES OF MERCHANTABILITY,
-// FITNESS FOR A PARTICULAR PURPOSE AND NONINFRINGEMENT. IN NO EVENT SHALL THE
-// AUTHORS OR COPYRIGHT HOLDERS BE LIABLE FOR ANY CLAIM, DAMAGES OR OTHER
-// LIABILITY, WHETHER IN AN ACTION OF CONTRACT, TORT OR OTHERWISE, ARISING FROM,
-// OUT OF OR IN CONNECTION WITH THE SOFTWARE OR THE USE OR OTHER DEALINGS IN
-// THE SOFTWARE.
-//
-
-#pragma once
-
-#include "../Math/Vector3.h"
-
-namespace Urho3D
-{
-
-class BoundingBox;
-class Frustum;
-class Matrix3;
-class Matrix3x4;
-class Plane;
-
-/// A convex volume built from polygon faces.
-class URHO3D_API Polyhedron
-{
-public:
-    /// Construct empty.
-    Polyhedron() noexcept = default;
-    /// Destruct.
-    ~Polyhedron() noexcept = default;
-
-    /// Copy-construct from another polyhedron.
-    Polyhedron(const Polyhedron& polyhedron) :
-        faces_(polyhedron.faces_)
-    {
-    }
-
-    /// Construct from a list of faces.
-    explicit Polyhedron(const Vector<PODVector<Vector3> >& faces) :
-        faces_(faces)
-    {
-    }
-
-    /// Construct from a bounding box.
-    explicit Polyhedron(const BoundingBox& box)
-    {
-        Define(box);
-    }
-
-    /// Construct from a frustum.
-    explicit Polyhedron(const Frustum& frustum)
-    {
-        Define(frustum);
-    }
-
-    /// Assign from another polyhedron.
-    Polyhedron& operator =(const Polyhedron& rhs)
-    {
-        faces_ = rhs.faces_;
-        return *this;
-    }
-
-    /// Define from a bounding box.
-    void Define(const BoundingBox& box);
-    /// Define from a frustum.
-    void Define(const Frustum& frustum);
-    /// Add a triangle face.
-    void AddFace(const Vector3& v0, const Vector3& v1, const Vector3& v2);
-    /// Add a quadrilateral face.
-    void AddFace(const Vector3& v0, const Vector3& v1, const Vector3& v2, const Vector3& v3);
-    /// Add an arbitrary face.
-    void AddFace(const PODVector<Vector3>& face);
-    /// Clip with a plane.
-    void Clip(const Plane& plane);
-    /// Clip with a bounding box.
-    void Clip(const BoundingBox& box);
-    /// Clip with a frustum.
-    void Clip(const Frustum& frustum);
-    /// Clear all faces.
-    void Clear();
-    /// Transform with a 3x3 matrix.
-    void Transform(const Matrix3& transform);
-    /// Transform with a 3x4 matrix.
-    void Transform(const Matrix3x4& transform);
-
-    /// Return transformed with a 3x3 matrix.
-    Polyhedron Transformed(const Matrix3& transform) const;
-    /// Return transformed with a 3x4 matrix.
-    Polyhedron Transformed(const Matrix3x4& transform) const;
-
-    /// Return whether is empty.
-    bool Empty() const { return faces_.Empty(); }
-
-    /// Polygon faces.
-    Vector<PODVector<Vector3> > faces_;
-
-private:
-    /// Set a triangle face by index.
-    void SetFace(unsigned index, const Vector3& v0, const Vector3& v1, const Vector3& v2);
-    /// Set a quadrilateral face by index.
-    void SetFace(unsigned index, const Vector3& v0, const Vector3& v1, const Vector3& v2, const Vector3& v3);
-    /// Internal vector for clipped vertices.
-    PODVector<Vector3> clippedVertices_;
-    /// Internal vector for the new face being constructed.
-    PODVector<Vector3> outFace_;
-};
-
-}
-=======
 //
 // Copyright (c) 2008-2019 the Urho3D project.
 //
@@ -241,5 +118,4 @@
     PODVector<Vector3> outFace_;
 };
 
-}
->>>>>>> a476f0c4
+}