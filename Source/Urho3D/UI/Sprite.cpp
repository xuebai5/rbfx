<<<<<<< HEAD
//
// Copyright (c) 2008-2018 the Urho3D project.
//
// Permission is hereby granted, free of charge, to any person obtaining a copy
// of this software and associated documentation files (the "Software"), to deal
// in the Software without restriction, including without limitation the rights
// to use, copy, modify, merge, publish, distribute, sublicense, and/or sell
// copies of the Software, and to permit persons to whom the Software is
// furnished to do so, subject to the following conditions:
//
// The above copyright notice and this permission notice shall be included in
// all copies or substantial portions of the Software.
//
// THE SOFTWARE IS PROVIDED "AS IS", WITHOUT WARRANTY OF ANY KIND, EXPRESS OR
// IMPLIED, INCLUDING BUT NOT LIMITED TO THE WARRANTIES OF MERCHANTABILITY,
// FITNESS FOR A PARTICULAR PURPOSE AND NONINFRINGEMENT. IN NO EVENT SHALL THE
// AUTHORS OR COPYRIGHT HOLDERS BE LIABLE FOR ANY CLAIM, DAMAGES OR OTHER
// LIABILITY, WHETHER IN AN ACTION OF CONTRACT, TORT OR OTHERWISE, ARISING FROM,
// OUT OF OR IN CONNECTION WITH THE SOFTWARE OR THE USE OR OTHER DEALINGS IN
// THE SOFTWARE.
//

#include "../Precompiled.h"

#include "../Core/Context.h"
#include "../Graphics/Texture2D.h"
#include "../Graphics/Technique.h"
#include "../Resource/ResourceCache.h"
#include "../UI/Sprite.h"

#include "../DebugNew.h"

namespace Urho3D
{

extern const char* horizontalAlignments[];
extern const char* verticalAlignments[];
extern const char* UI_CATEGORY;

Sprite::Sprite(Context* context) :
    UIElement(context),
    floatPosition_(Vector2::ZERO),
    hotSpot_(IntVector2::ZERO),
    scale_(Vector2::ONE),
    rotation_(0.0f),
    imageRect_(IntRect::ZERO),
    blendMode_(BLEND_REPLACE)
{
}

Sprite::~Sprite() = default;

void Sprite::RegisterObject(Context* context)
{
    context->RegisterFactory<Sprite>(UI_CATEGORY);

    URHO3D_ACCESSOR_ATTRIBUTE("Name", GetName, SetName, String, String::EMPTY, AM_FILE);
    URHO3D_ACCESSOR_ATTRIBUTE("Position", GetPosition, SetPosition, Vector2, Vector2::ZERO, AM_FILE);
    URHO3D_ACCESSOR_ATTRIBUTE("Size", GetSize, SetSize, IntVector2, IntVector2::ZERO, AM_FILE);
    URHO3D_ACCESSOR_ATTRIBUTE("Hotspot", GetHotSpot, SetHotSpot, IntVector2, IntVector2::ZERO, AM_FILE);
    URHO3D_ACCESSOR_ATTRIBUTE("Scale", GetScale, SetScale, Vector2, Vector2::ONE, AM_FILE);
    URHO3D_ACCESSOR_ATTRIBUTE("Rotation", GetRotation, SetRotation, float, 0.0f, AM_FILE);
    URHO3D_MIXED_ACCESSOR_ATTRIBUTE("Texture", GetTextureAttr, SetTextureAttr, ResourceRef, ResourceRef(Texture2D::GetTypeStatic()),
        AM_FILE);
    URHO3D_ACCESSOR_ATTRIBUTE("Image Rect", GetImageRect, SetImageRect, IntRect, IntRect::ZERO, AM_FILE);
    URHO3D_ENUM_ACCESSOR_ATTRIBUTE("Blend Mode", GetBlendMode, SetBlendMode, BlendMode, blendModeNames, 0, AM_FILE);
    URHO3D_ENUM_ACCESSOR_ATTRIBUTE("Horiz Alignment", GetHorizontalAlignment, SetHorizontalAlignment, HorizontalAlignment,
        horizontalAlignments, HA_LEFT, AM_FILE);
    URHO3D_ENUM_ACCESSOR_ATTRIBUTE("Vert Alignment", GetVerticalAlignment, SetVerticalAlignment, VerticalAlignment, verticalAlignments,
        VA_TOP, AM_FILE);
    URHO3D_ACCESSOR_ATTRIBUTE("Priority", GetPriority, SetPriority, int, 0, AM_FILE);
    URHO3D_ACCESSOR_ATTRIBUTE("Opacity", GetOpacity, SetOpacity, float, 1.0f, AM_FILE);
    URHO3D_ACCESSOR_ATTRIBUTE("Color", GetColorAttr, SetColor, Color, Color::WHITE, AM_FILE);
    URHO3D_ATTRIBUTE("Top Left Color", Color, colors_[0], Color::WHITE, AM_FILE);
    URHO3D_ATTRIBUTE("Top Right Color", Color, colors_[1], Color::WHITE, AM_FILE);
    URHO3D_ATTRIBUTE("Bottom Left Color", Color, colors_[2], Color::WHITE, AM_FILE);
    URHO3D_ATTRIBUTE("Bottom Right Color", Color, colors_[3], Color::WHITE, AM_FILE);
    URHO3D_ACCESSOR_ATTRIBUTE("Is Visible", IsVisible, SetVisible, bool, true, AM_FILE);
    URHO3D_ACCESSOR_ATTRIBUTE("Use Derived Opacity", GetUseDerivedOpacity, SetUseDerivedOpacity, bool, true, AM_FILE);
    URHO3D_ATTRIBUTE("Variables", VariantMap, vars_, Variant::emptyVariantMap, AM_FILE);
}

bool Sprite::IsWithinScissor(const IntRect& currentScissor)
{
    /// \todo Implement properly, for now just checks visibility flag
    return visible_;
}

const IntVector2& Sprite::GetScreenPosition() const
{
    // This updates screen position for a sprite
    GetTransform();
    return screenPosition_;
}

IntVector2 Sprite::ScreenToElement(const IntVector2& screenPosition)
{
    Vector3 floatPos((float)screenPosition.x_, (float)screenPosition.y_, 0.0f);
    Vector3 transformedPos = GetTransform().Inverse() * floatPos;
    return IntVector2((int)transformedPos.x_, (int)transformedPos.y_);
}

IntVector2 Sprite::ElementToScreen(const IntVector2& position)
{
    Vector3 floatPos((float)position.x_, (float)position.y_, 0.0f);
    Vector3 transformedPos = GetTransform() * floatPos;
    return IntVector2((int)transformedPos.x_, (int)transformedPos.y_);
}

void Sprite::GetBatches(PODVector<UIBatch>& batches, PODVector<float>& vertexData, const IntRect& currentScissor)
{
    bool allOpaque = true;
    if (GetDerivedOpacity() < 1.0f || colors_[C_TOPLEFT].a_ < 1.0f || colors_[C_TOPRIGHT].a_ < 1.0f ||
        colors_[C_BOTTOMLEFT].a_ < 1.0f || colors_[C_BOTTOMRIGHT].a_ < 1.0f)
        allOpaque = false;

    const IntVector2& size = GetSize();
    UIBatch
        batch(this, blendMode_ == BLEND_REPLACE && !allOpaque ? BLEND_ALPHA : blendMode_, currentScissor, texture_, &vertexData);

    batch.AddQuad(GetTransform(), 0, 0, size.x_, size.y_, imageRect_.left_, imageRect_.top_, imageRect_.right_ - imageRect_.left_,
        imageRect_.bottom_ - imageRect_.top_);

    UIBatch::AddOrMerge(batch, batches);

    // Reset hovering for next frame
    hovering_ = false;
}

void Sprite::OnPositionSet(const IntVector2& newPosition)
{
    // If the integer position was set (layout update?), copy to the float position
    floatPosition_ = Vector2((float)newPosition.x_, (float)newPosition.y_);
}

void Sprite::SetPosition(const Vector2& position)
{
    if (position != floatPosition_)
    {
        floatPosition_ = position;
        // Copy to the integer position
        position_ = IntVector2((int)position.x_, (int)position.y_);
        MarkDirty();
    }
}

void Sprite::SetPosition(float x, float y)
{
    SetPosition(Vector2(x, y));
}

void Sprite::SetHotSpot(const IntVector2& hotSpot)
{
    if (hotSpot != hotSpot_)
    {
        hotSpot_ = hotSpot;
        MarkDirty();
    }
}

void Sprite::SetHotSpot(int x, int y)
{
    SetHotSpot(IntVector2(x, y));
}

void Sprite::SetScale(const Vector2& scale)
{
    if (scale != scale_)
    {
        scale_ = scale;
        MarkDirty();
    }
}

void Sprite::SetScale(float x, float y)
{
    SetScale(Vector2(x, y));
}

void Sprite::SetScale(float scale)
{
    SetScale(Vector2(scale, scale));
}

void Sprite::SetRotation(float angle)
{
    if (angle != rotation_)
    {
        rotation_ = angle;
        MarkDirty();
    }
}

void Sprite::SetTexture(Texture* texture)
{
    texture_ = texture;
    if (imageRect_ == IntRect::ZERO)
        SetFullImageRect();
}

void Sprite::SetImageRect(const IntRect& rect)
{
    if (rect != IntRect::ZERO)
        imageRect_ = rect;
}

void Sprite::SetFullImageRect()
{
    if (texture_)
        SetImageRect(IntRect(0, 0, texture_->GetWidth(), texture_->GetHeight()));
}

void Sprite::SetBlendMode(BlendMode mode)
{
    blendMode_ = mode;
}

const Matrix3x4& Sprite::GetTransform() const
{
    if (positionDirty_)
    {
        Vector2 pos = floatPosition_;

        Matrix3x4 parentTransform;

        if (parent_)
        {
            auto* parentSprite = dynamic_cast<Sprite*>(parent_);
            if (parentSprite)
                parentTransform = parentSprite->GetTransform();
            else
            {
                const IntVector2& parentScreenPos = parent_->GetScreenPosition() + parent_->GetChildOffset();
                parentTransform = Matrix3x4::IDENTITY;
                parentTransform.SetTranslation(Vector3((float)parentScreenPos.x_, (float)parentScreenPos.y_, 0.0f));
            }

            switch (GetHorizontalAlignment())
            {
            case HA_LEFT:
                break;

            case HA_CENTER:
                pos.x_ += (float)parent_->GetSize().x_ / 2.f;
                break;

            case HA_RIGHT:
                pos.x_ += (float)parent_->GetSize().x_;
                break;
            }
            switch (GetVerticalAlignment())
            {
            case VA_TOP:
                break;

            case VA_CENTER:
                pos.y_ += (float)parent_->GetSize().y_ / 2.f;
                break;

            case VA_BOTTOM:
                pos.y_ += (float)(parent_->GetSize().y_);
                break;
            }
        }
        else
            parentTransform = Matrix3x4::IDENTITY;

        Matrix3x4 hotspotAdjust(Matrix3x4::IDENTITY);
        hotspotAdjust.SetTranslation(Vector3((float)-hotSpot_.x_, (float)-hotSpot_.y_, 0.0f));

        Matrix3x4 mainTransform(Vector3(pos, 0.0f), Quaternion(rotation_, Vector3::FORWARD), Vector3(scale_, 1.0f));

        transform_ = parentTransform * mainTransform * hotspotAdjust;
        positionDirty_ = false;

        // Calculate an approximate screen position for GetElementAt(), or pixel-perfect child elements
        Vector3 topLeftCorner = transform_ * Vector3::ZERO;
        screenPosition_ = IntVector2((int)topLeftCorner.x_, (int)topLeftCorner.y_);
    }

    return transform_;
}

void Sprite::SetTextureAttr(const ResourceRef& value)
{
    auto* cache = GetSubsystem<ResourceCache>();
    SetTexture(cache->GetResource<Texture2D>(value.name_));
}

ResourceRef Sprite::GetTextureAttr() const
{
    return GetResourceRef(texture_, Texture2D::GetTypeStatic());
}

}
=======
//
// Copyright (c) 2008-2019 the Urho3D project.
//
// Permission is hereby granted, free of charge, to any person obtaining a copy
// of this software and associated documentation files (the "Software"), to deal
// in the Software without restriction, including without limitation the rights
// to use, copy, modify, merge, publish, distribute, sublicense, and/or sell
// copies of the Software, and to permit persons to whom the Software is
// furnished to do so, subject to the following conditions:
//
// The above copyright notice and this permission notice shall be included in
// all copies or substantial portions of the Software.
//
// THE SOFTWARE IS PROVIDED "AS IS", WITHOUT WARRANTY OF ANY KIND, EXPRESS OR
// IMPLIED, INCLUDING BUT NOT LIMITED TO THE WARRANTIES OF MERCHANTABILITY,
// FITNESS FOR A PARTICULAR PURPOSE AND NONINFRINGEMENT. IN NO EVENT SHALL THE
// AUTHORS OR COPYRIGHT HOLDERS BE LIABLE FOR ANY CLAIM, DAMAGES OR OTHER
// LIABILITY, WHETHER IN AN ACTION OF CONTRACT, TORT OR OTHERWISE, ARISING FROM,
// OUT OF OR IN CONNECTION WITH THE SOFTWARE OR THE USE OR OTHER DEALINGS IN
// THE SOFTWARE.
//

#include "../Precompiled.h"

#include "../Core/Context.h"
#include "../Graphics/Texture2D.h"
#include "../Resource/ResourceCache.h"
#include "../UI/Sprite.h"

#include "../DebugNew.h"

namespace Urho3D
{

extern const char* blendModeNames[];
extern const char* horizontalAlignments[];
extern const char* verticalAlignments[];
extern const char* UI_CATEGORY;

Sprite::Sprite(Context* context) :
    UIElement(context),
    floatPosition_(Vector2::ZERO),
    hotSpot_(IntVector2::ZERO),
    scale_(Vector2::ONE),
    rotation_(0.0f),
    imageRect_(IntRect::ZERO),
    blendMode_(BLEND_REPLACE)
{
}

Sprite::~Sprite() = default;

void Sprite::RegisterObject(Context* context)
{
    context->RegisterFactory<Sprite>(UI_CATEGORY);

    URHO3D_ACCESSOR_ATTRIBUTE("Name", GetName, SetName, String, String::EMPTY, AM_FILE);
    URHO3D_ACCESSOR_ATTRIBUTE("Position", GetPosition, SetPosition, Vector2, Vector2::ZERO, AM_FILE);
    URHO3D_ACCESSOR_ATTRIBUTE("Size", GetSize, SetSize, IntVector2, IntVector2::ZERO, AM_FILE);
    URHO3D_ACCESSOR_ATTRIBUTE("Hotspot", GetHotSpot, SetHotSpot, IntVector2, IntVector2::ZERO, AM_FILE);
    URHO3D_ACCESSOR_ATTRIBUTE("Scale", GetScale, SetScale, Vector2, Vector2::ONE, AM_FILE);
    URHO3D_ACCESSOR_ATTRIBUTE("Rotation", GetRotation, SetRotation, float, 0.0f, AM_FILE);
    URHO3D_MIXED_ACCESSOR_ATTRIBUTE("Texture", GetTextureAttr, SetTextureAttr, ResourceRef, ResourceRef(Texture2D::GetTypeStatic()),
        AM_FILE);
    URHO3D_ACCESSOR_ATTRIBUTE("Image Rect", GetImageRect, SetImageRect, IntRect, IntRect::ZERO, AM_FILE);
    URHO3D_ENUM_ACCESSOR_ATTRIBUTE("Blend Mode", GetBlendMode, SetBlendMode, BlendMode, blendModeNames, 0, AM_FILE);
    URHO3D_ENUM_ACCESSOR_ATTRIBUTE("Horiz Alignment", GetHorizontalAlignment, SetHorizontalAlignment, HorizontalAlignment,
        horizontalAlignments, HA_LEFT, AM_FILE);
    URHO3D_ENUM_ACCESSOR_ATTRIBUTE("Vert Alignment", GetVerticalAlignment, SetVerticalAlignment, VerticalAlignment, verticalAlignments,
        VA_TOP, AM_FILE);
    URHO3D_ACCESSOR_ATTRIBUTE("Priority", GetPriority, SetPriority, int, 0, AM_FILE);
    URHO3D_ACCESSOR_ATTRIBUTE("Opacity", GetOpacity, SetOpacity, float, 1.0f, AM_FILE);
    URHO3D_ACCESSOR_ATTRIBUTE("Color", GetColorAttr, SetColor, Color, Color::WHITE, AM_FILE);
    URHO3D_ATTRIBUTE("Top Left Color", Color, colors_[0], Color::WHITE, AM_FILE);
    URHO3D_ATTRIBUTE("Top Right Color", Color, colors_[1], Color::WHITE, AM_FILE);
    URHO3D_ATTRIBUTE("Bottom Left Color", Color, colors_[2], Color::WHITE, AM_FILE);
    URHO3D_ATTRIBUTE("Bottom Right Color", Color, colors_[3], Color::WHITE, AM_FILE);
    URHO3D_ACCESSOR_ATTRIBUTE("Is Visible", IsVisible, SetVisible, bool, true, AM_FILE);
    URHO3D_ACCESSOR_ATTRIBUTE("Use Derived Opacity", GetUseDerivedOpacity, SetUseDerivedOpacity, bool, true, AM_FILE);
    URHO3D_ATTRIBUTE("Variables", VariantMap, vars_, Variant::emptyVariantMap, AM_FILE);
}

bool Sprite::IsWithinScissor(const IntRect& currentScissor)
{
    /// \todo Implement properly, for now just checks visibility flag
    return visible_;
}

const IntVector2& Sprite::GetScreenPosition() const
{
    // This updates screen position for a sprite
    GetTransform();
    return screenPosition_;
}

IntVector2 Sprite::ScreenToElement(const IntVector2& screenPosition)
{
    Vector3 floatPos((float)screenPosition.x_, (float)screenPosition.y_, 0.0f);
    Vector3 transformedPos = GetTransform().Inverse() * floatPos;
    return IntVector2((int)transformedPos.x_, (int)transformedPos.y_);
}

IntVector2 Sprite::ElementToScreen(const IntVector2& position)
{
    Vector3 floatPos((float)position.x_, (float)position.y_, 0.0f);
    Vector3 transformedPos = GetTransform() * floatPos;
    return IntVector2((int)transformedPos.x_, (int)transformedPos.y_);
}

void Sprite::GetBatches(PODVector<UIBatch>& batches, PODVector<float>& vertexData, const IntRect& currentScissor)
{
    bool allOpaque = true;
    if (GetDerivedOpacity() < 1.0f || colors_[C_TOPLEFT].a_ < 1.0f || colors_[C_TOPRIGHT].a_ < 1.0f ||
        colors_[C_BOTTOMLEFT].a_ < 1.0f || colors_[C_BOTTOMRIGHT].a_ < 1.0f)
        allOpaque = false;

    const IntVector2& size = GetSize();
    UIBatch
        batch(this, blendMode_ == BLEND_REPLACE && !allOpaque ? BLEND_ALPHA : blendMode_, currentScissor, texture_, &vertexData);

    batch.AddQuad(GetTransform(), 0, 0, size.x_, size.y_, imageRect_.left_, imageRect_.top_, imageRect_.right_ - imageRect_.left_,
        imageRect_.bottom_ - imageRect_.top_);

    UIBatch::AddOrMerge(batch, batches);

    // Reset hovering for next frame
    hovering_ = false;
}

void Sprite::OnPositionSet(const IntVector2& newPosition)
{
    // If the integer position was set (layout update?), copy to the float position
    floatPosition_ = Vector2((float)newPosition.x_, (float)newPosition.y_);
}

void Sprite::SetPosition(const Vector2& position)
{
    if (position != floatPosition_)
    {
        floatPosition_ = position;
        // Copy to the integer position
        position_ = IntVector2((int)position.x_, (int)position.y_);
        MarkDirty();
    }
}

void Sprite::SetPosition(float x, float y)
{
    SetPosition(Vector2(x, y));
}

void Sprite::SetHotSpot(const IntVector2& hotSpot)
{
    if (hotSpot != hotSpot_)
    {
        hotSpot_ = hotSpot;
        MarkDirty();
    }
}

void Sprite::SetHotSpot(int x, int y)
{
    SetHotSpot(IntVector2(x, y));
}

void Sprite::SetScale(const Vector2& scale)
{
    if (scale != scale_)
    {
        scale_ = scale;
        MarkDirty();
    }
}

void Sprite::SetScale(float x, float y)
{
    SetScale(Vector2(x, y));
}

void Sprite::SetScale(float scale)
{
    SetScale(Vector2(scale, scale));
}

void Sprite::SetRotation(float angle)
{
    if (angle != rotation_)
    {
        rotation_ = angle;
        MarkDirty();
    }
}

void Sprite::SetTexture(Texture* texture)
{
    texture_ = texture;
    if (imageRect_ == IntRect::ZERO)
        SetFullImageRect();
}

void Sprite::SetImageRect(const IntRect& rect)
{
    if (rect != IntRect::ZERO)
        imageRect_ = rect;
}

void Sprite::SetFullImageRect()
{
    if (texture_)
        SetImageRect(IntRect(0, 0, texture_->GetWidth(), texture_->GetHeight()));
}

void Sprite::SetBlendMode(BlendMode mode)
{
    blendMode_ = mode;
}

const Matrix3x4& Sprite::GetTransform() const
{
    if (positionDirty_)
    {
        Vector2 pos = floatPosition_;

        Matrix3x4 parentTransform;

        if (parent_)
        {
            auto* parentSprite = dynamic_cast<Sprite*>(parent_);
            if (parentSprite)
                parentTransform = parentSprite->GetTransform();
            else
            {
                const IntVector2& parentScreenPos = parent_->GetScreenPosition() + parent_->GetChildOffset();
                parentTransform = Matrix3x4::IDENTITY;
                parentTransform.SetTranslation(Vector3((float)parentScreenPos.x_, (float)parentScreenPos.y_, 0.0f));
            }

            switch (GetHorizontalAlignment())
            {
            case HA_LEFT:
                break;

            case HA_CENTER:
                pos.x_ += (float)parent_->GetSize().x_ / 2.f;
                break;

            case HA_RIGHT:
                pos.x_ += (float)parent_->GetSize().x_;
                break;
            }
            switch (GetVerticalAlignment())
            {
            case VA_TOP:
                break;

            case VA_CENTER:
                pos.y_ += (float)parent_->GetSize().y_ / 2.f;
                break;

            case VA_BOTTOM:
                pos.y_ += (float)(parent_->GetSize().y_);
                break;
            }
        }
        else
            parentTransform = Matrix3x4::IDENTITY;

        Matrix3x4 hotspotAdjust(Matrix3x4::IDENTITY);
        hotspotAdjust.SetTranslation(Vector3((float)-hotSpot_.x_, (float)-hotSpot_.y_, 0.0f));

        Matrix3x4 mainTransform(Vector3(pos, 0.0f), Quaternion(rotation_, Vector3::FORWARD), Vector3(scale_, 1.0f));

        transform_ = parentTransform * mainTransform * hotspotAdjust;
        positionDirty_ = false;

        // Calculate an approximate screen position for GetElementAt(), or pixel-perfect child elements
        Vector3 topLeftCorner = transform_ * Vector3::ZERO;
        screenPosition_ = IntVector2((int)topLeftCorner.x_, (int)topLeftCorner.y_);
    }

    return transform_;
}

void Sprite::SetTextureAttr(const ResourceRef& value)
{
    auto* cache = GetSubsystem<ResourceCache>();
    SetTexture(cache->GetResource<Texture2D>(value.name_));
}

ResourceRef Sprite::GetTextureAttr() const
{
    return GetResourceRef(texture_, Texture2D::GetTypeStatic());
}

}
>>>>>>> a476f0c4
<|MERGE_RESOLUTION|>--- conflicted
+++ resolved
@@ -1,6 +1,5 @@
-<<<<<<< HEAD
-//
-// Copyright (c) 2008-2018 the Urho3D project.
+//
+// Copyright (c) 2008-2019 the Urho3D project.
 //
 // Permission is hereby granted, free of charge, to any person obtaining a copy
 // of this software and associated documentation files (the "Software"), to deal
@@ -293,301 +292,4 @@
     return GetResourceRef(texture_, Texture2D::GetTypeStatic());
 }
 
-}
-=======
-//
-// Copyright (c) 2008-2019 the Urho3D project.
-//
-// Permission is hereby granted, free of charge, to any person obtaining a copy
-// of this software and associated documentation files (the "Software"), to deal
-// in the Software without restriction, including without limitation the rights
-// to use, copy, modify, merge, publish, distribute, sublicense, and/or sell
-// copies of the Software, and to permit persons to whom the Software is
-// furnished to do so, subject to the following conditions:
-//
-// The above copyright notice and this permission notice shall be included in
-// all copies or substantial portions of the Software.
-//
-// THE SOFTWARE IS PROVIDED "AS IS", WITHOUT WARRANTY OF ANY KIND, EXPRESS OR
-// IMPLIED, INCLUDING BUT NOT LIMITED TO THE WARRANTIES OF MERCHANTABILITY,
-// FITNESS FOR A PARTICULAR PURPOSE AND NONINFRINGEMENT. IN NO EVENT SHALL THE
-// AUTHORS OR COPYRIGHT HOLDERS BE LIABLE FOR ANY CLAIM, DAMAGES OR OTHER
-// LIABILITY, WHETHER IN AN ACTION OF CONTRACT, TORT OR OTHERWISE, ARISING FROM,
-// OUT OF OR IN CONNECTION WITH THE SOFTWARE OR THE USE OR OTHER DEALINGS IN
-// THE SOFTWARE.
-//
-
-#include "../Precompiled.h"
-
-#include "../Core/Context.h"
-#include "../Graphics/Texture2D.h"
-#include "../Resource/ResourceCache.h"
-#include "../UI/Sprite.h"
-
-#include "../DebugNew.h"
-
-namespace Urho3D
-{
-
-extern const char* blendModeNames[];
-extern const char* horizontalAlignments[];
-extern const char* verticalAlignments[];
-extern const char* UI_CATEGORY;
-
-Sprite::Sprite(Context* context) :
-    UIElement(context),
-    floatPosition_(Vector2::ZERO),
-    hotSpot_(IntVector2::ZERO),
-    scale_(Vector2::ONE),
-    rotation_(0.0f),
-    imageRect_(IntRect::ZERO),
-    blendMode_(BLEND_REPLACE)
-{
-}
-
-Sprite::~Sprite() = default;
-
-void Sprite::RegisterObject(Context* context)
-{
-    context->RegisterFactory<Sprite>(UI_CATEGORY);
-
-    URHO3D_ACCESSOR_ATTRIBUTE("Name", GetName, SetName, String, String::EMPTY, AM_FILE);
-    URHO3D_ACCESSOR_ATTRIBUTE("Position", GetPosition, SetPosition, Vector2, Vector2::ZERO, AM_FILE);
-    URHO3D_ACCESSOR_ATTRIBUTE("Size", GetSize, SetSize, IntVector2, IntVector2::ZERO, AM_FILE);
-    URHO3D_ACCESSOR_ATTRIBUTE("Hotspot", GetHotSpot, SetHotSpot, IntVector2, IntVector2::ZERO, AM_FILE);
-    URHO3D_ACCESSOR_ATTRIBUTE("Scale", GetScale, SetScale, Vector2, Vector2::ONE, AM_FILE);
-    URHO3D_ACCESSOR_ATTRIBUTE("Rotation", GetRotation, SetRotation, float, 0.0f, AM_FILE);
-    URHO3D_MIXED_ACCESSOR_ATTRIBUTE("Texture", GetTextureAttr, SetTextureAttr, ResourceRef, ResourceRef(Texture2D::GetTypeStatic()),
-        AM_FILE);
-    URHO3D_ACCESSOR_ATTRIBUTE("Image Rect", GetImageRect, SetImageRect, IntRect, IntRect::ZERO, AM_FILE);
-    URHO3D_ENUM_ACCESSOR_ATTRIBUTE("Blend Mode", GetBlendMode, SetBlendMode, BlendMode, blendModeNames, 0, AM_FILE);
-    URHO3D_ENUM_ACCESSOR_ATTRIBUTE("Horiz Alignment", GetHorizontalAlignment, SetHorizontalAlignment, HorizontalAlignment,
-        horizontalAlignments, HA_LEFT, AM_FILE);
-    URHO3D_ENUM_ACCESSOR_ATTRIBUTE("Vert Alignment", GetVerticalAlignment, SetVerticalAlignment, VerticalAlignment, verticalAlignments,
-        VA_TOP, AM_FILE);
-    URHO3D_ACCESSOR_ATTRIBUTE("Priority", GetPriority, SetPriority, int, 0, AM_FILE);
-    URHO3D_ACCESSOR_ATTRIBUTE("Opacity", GetOpacity, SetOpacity, float, 1.0f, AM_FILE);
-    URHO3D_ACCESSOR_ATTRIBUTE("Color", GetColorAttr, SetColor, Color, Color::WHITE, AM_FILE);
-    URHO3D_ATTRIBUTE("Top Left Color", Color, colors_[0], Color::WHITE, AM_FILE);
-    URHO3D_ATTRIBUTE("Top Right Color", Color, colors_[1], Color::WHITE, AM_FILE);
-    URHO3D_ATTRIBUTE("Bottom Left Color", Color, colors_[2], Color::WHITE, AM_FILE);
-    URHO3D_ATTRIBUTE("Bottom Right Color", Color, colors_[3], Color::WHITE, AM_FILE);
-    URHO3D_ACCESSOR_ATTRIBUTE("Is Visible", IsVisible, SetVisible, bool, true, AM_FILE);
-    URHO3D_ACCESSOR_ATTRIBUTE("Use Derived Opacity", GetUseDerivedOpacity, SetUseDerivedOpacity, bool, true, AM_FILE);
-    URHO3D_ATTRIBUTE("Variables", VariantMap, vars_, Variant::emptyVariantMap, AM_FILE);
-}
-
-bool Sprite::IsWithinScissor(const IntRect& currentScissor)
-{
-    /// \todo Implement properly, for now just checks visibility flag
-    return visible_;
-}
-
-const IntVector2& Sprite::GetScreenPosition() const
-{
-    // This updates screen position for a sprite
-    GetTransform();
-    return screenPosition_;
-}
-
-IntVector2 Sprite::ScreenToElement(const IntVector2& screenPosition)
-{
-    Vector3 floatPos((float)screenPosition.x_, (float)screenPosition.y_, 0.0f);
-    Vector3 transformedPos = GetTransform().Inverse() * floatPos;
-    return IntVector2((int)transformedPos.x_, (int)transformedPos.y_);
-}
-
-IntVector2 Sprite::ElementToScreen(const IntVector2& position)
-{
-    Vector3 floatPos((float)position.x_, (float)position.y_, 0.0f);
-    Vector3 transformedPos = GetTransform() * floatPos;
-    return IntVector2((int)transformedPos.x_, (int)transformedPos.y_);
-}
-
-void Sprite::GetBatches(PODVector<UIBatch>& batches, PODVector<float>& vertexData, const IntRect& currentScissor)
-{
-    bool allOpaque = true;
-    if (GetDerivedOpacity() < 1.0f || colors_[C_TOPLEFT].a_ < 1.0f || colors_[C_TOPRIGHT].a_ < 1.0f ||
-        colors_[C_BOTTOMLEFT].a_ < 1.0f || colors_[C_BOTTOMRIGHT].a_ < 1.0f)
-        allOpaque = false;
-
-    const IntVector2& size = GetSize();
-    UIBatch
-        batch(this, blendMode_ == BLEND_REPLACE && !allOpaque ? BLEND_ALPHA : blendMode_, currentScissor, texture_, &vertexData);
-
-    batch.AddQuad(GetTransform(), 0, 0, size.x_, size.y_, imageRect_.left_, imageRect_.top_, imageRect_.right_ - imageRect_.left_,
-        imageRect_.bottom_ - imageRect_.top_);
-
-    UIBatch::AddOrMerge(batch, batches);
-
-    // Reset hovering for next frame
-    hovering_ = false;
-}
-
-void Sprite::OnPositionSet(const IntVector2& newPosition)
-{
-    // If the integer position was set (layout update?), copy to the float position
-    floatPosition_ = Vector2((float)newPosition.x_, (float)newPosition.y_);
-}
-
-void Sprite::SetPosition(const Vector2& position)
-{
-    if (position != floatPosition_)
-    {
-        floatPosition_ = position;
-        // Copy to the integer position
-        position_ = IntVector2((int)position.x_, (int)position.y_);
-        MarkDirty();
-    }
-}
-
-void Sprite::SetPosition(float x, float y)
-{
-    SetPosition(Vector2(x, y));
-}
-
-void Sprite::SetHotSpot(const IntVector2& hotSpot)
-{
-    if (hotSpot != hotSpot_)
-    {
-        hotSpot_ = hotSpot;
-        MarkDirty();
-    }
-}
-
-void Sprite::SetHotSpot(int x, int y)
-{
-    SetHotSpot(IntVector2(x, y));
-}
-
-void Sprite::SetScale(const Vector2& scale)
-{
-    if (scale != scale_)
-    {
-        scale_ = scale;
-        MarkDirty();
-    }
-}
-
-void Sprite::SetScale(float x, float y)
-{
-    SetScale(Vector2(x, y));
-}
-
-void Sprite::SetScale(float scale)
-{
-    SetScale(Vector2(scale, scale));
-}
-
-void Sprite::SetRotation(float angle)
-{
-    if (angle != rotation_)
-    {
-        rotation_ = angle;
-        MarkDirty();
-    }
-}
-
-void Sprite::SetTexture(Texture* texture)
-{
-    texture_ = texture;
-    if (imageRect_ == IntRect::ZERO)
-        SetFullImageRect();
-}
-
-void Sprite::SetImageRect(const IntRect& rect)
-{
-    if (rect != IntRect::ZERO)
-        imageRect_ = rect;
-}
-
-void Sprite::SetFullImageRect()
-{
-    if (texture_)
-        SetImageRect(IntRect(0, 0, texture_->GetWidth(), texture_->GetHeight()));
-}
-
-void Sprite::SetBlendMode(BlendMode mode)
-{
-    blendMode_ = mode;
-}
-
-const Matrix3x4& Sprite::GetTransform() const
-{
-    if (positionDirty_)
-    {
-        Vector2 pos = floatPosition_;
-
-        Matrix3x4 parentTransform;
-
-        if (parent_)
-        {
-            auto* parentSprite = dynamic_cast<Sprite*>(parent_);
-            if (parentSprite)
-                parentTransform = parentSprite->GetTransform();
-            else
-            {
-                const IntVector2& parentScreenPos = parent_->GetScreenPosition() + parent_->GetChildOffset();
-                parentTransform = Matrix3x4::IDENTITY;
-                parentTransform.SetTranslation(Vector3((float)parentScreenPos.x_, (float)parentScreenPos.y_, 0.0f));
-            }
-
-            switch (GetHorizontalAlignment())
-            {
-            case HA_LEFT:
-                break;
-
-            case HA_CENTER:
-                pos.x_ += (float)parent_->GetSize().x_ / 2.f;
-                break;
-
-            case HA_RIGHT:
-                pos.x_ += (float)parent_->GetSize().x_;
-                break;
-            }
-            switch (GetVerticalAlignment())
-            {
-            case VA_TOP:
-                break;
-
-            case VA_CENTER:
-                pos.y_ += (float)parent_->GetSize().y_ / 2.f;
-                break;
-
-            case VA_BOTTOM:
-                pos.y_ += (float)(parent_->GetSize().y_);
-                break;
-            }
-        }
-        else
-            parentTransform = Matrix3x4::IDENTITY;
-
-        Matrix3x4 hotspotAdjust(Matrix3x4::IDENTITY);
-        hotspotAdjust.SetTranslation(Vector3((float)-hotSpot_.x_, (float)-hotSpot_.y_, 0.0f));
-
-        Matrix3x4 mainTransform(Vector3(pos, 0.0f), Quaternion(rotation_, Vector3::FORWARD), Vector3(scale_, 1.0f));
-
-        transform_ = parentTransform * mainTransform * hotspotAdjust;
-        positionDirty_ = false;
-
-        // Calculate an approximate screen position for GetElementAt(), or pixel-perfect child elements
-        Vector3 topLeftCorner = transform_ * Vector3::ZERO;
-        screenPosition_ = IntVector2((int)topLeftCorner.x_, (int)topLeftCorner.y_);
-    }
-
-    return transform_;
-}
-
-void Sprite::SetTextureAttr(const ResourceRef& value)
-{
-    auto* cache = GetSubsystem<ResourceCache>();
-    SetTexture(cache->GetResource<Texture2D>(value.name_));
-}
-
-ResourceRef Sprite::GetTextureAttr() const
-{
-    return GetResourceRef(texture_, Texture2D::GetTypeStatic());
-}
-
-}
->>>>>>> a476f0c4
+}