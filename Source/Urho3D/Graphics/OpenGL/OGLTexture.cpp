--- conflicted
+++ resolved
@@ -1,6 +1,5 @@
-<<<<<<< HEAD
-//
-// Copyright (c) 2008-2018 the Urho3D project.
+//
+// Copyright (c) 2008-2019 the Urho3D project.
 //
 // Permission is hereby granted, free of charge, to any person obtaining a copy
 // of this software and associated documentation files (the "Software"), to deal
@@ -360,353 +359,4 @@
     return 0;
 }
 
-}
-=======
-//
-// Copyright (c) 2008-2019 the Urho3D project.
-//
-// Permission is hereby granted, free of charge, to any person obtaining a copy
-// of this software and associated documentation files (the "Software"), to deal
-// in the Software without restriction, including without limitation the rights
-// to use, copy, modify, merge, publish, distribute, sublicense, and/or sell
-// copies of the Software, and to permit persons to whom the Software is
-// furnished to do so, subject to the following conditions:
-//
-// The above copyright notice and this permission notice shall be included in
-// all copies or substantial portions of the Software.
-//
-// THE SOFTWARE IS PROVIDED "AS IS", WITHOUT WARRANTY OF ANY KIND, EXPRESS OR
-// IMPLIED, INCLUDING BUT NOT LIMITED TO THE WARRANTIES OF MERCHANTABILITY,
-// FITNESS FOR A PARTICULAR PURPOSE AND NONINFRINGEMENT. IN NO EVENT SHALL THE
-// AUTHORS OR COPYRIGHT HOLDERS BE LIABLE FOR ANY CLAIM, DAMAGES OR OTHER
-// LIABILITY, WHETHER IN AN ACTION OF CONTRACT, TORT OR OTHERWISE, ARISING FROM,
-// OUT OF OR IN CONNECTION WITH THE SOFTWARE OR THE USE OR OTHER DEALINGS IN
-// THE SOFTWARE.
-//
-
-#include "../../Precompiled.h"
-
-#include "../../Graphics/Graphics.h"
-#include "../../Graphics/GraphicsImpl.h"
-#include "../../Graphics/Material.h"
-#include "../../Graphics/RenderSurface.h"
-#include "../../IO/Log.h"
-#include "../../Resource/ResourceCache.h"
-#include "../../Resource/XMLFile.h"
-
-#include "../../DebugNew.h"
-
-namespace Urho3D
-{
-
-static GLenum glWrapModes[] =
-{
-    GL_REPEAT,
-    GL_MIRRORED_REPEAT,
-    GL_CLAMP_TO_EDGE,
-#ifndef GL_ES_VERSION_2_0
-    GL_CLAMP
-#else
-    GL_CLAMP_TO_EDGE
-#endif
-};
-
-#ifndef GL_ES_VERSION_2_0
-static GLenum gl3WrapModes[] =
-{
-    GL_REPEAT,
-    GL_MIRRORED_REPEAT,
-    GL_CLAMP_TO_EDGE,
-    GL_CLAMP_TO_BORDER
-};
-#endif
-
-static GLenum GetWrapMode(TextureAddressMode mode)
-{
-#ifndef GL_ES_VERSION_2_0
-    return Graphics::GetGL3Support() ? gl3WrapModes[mode] : glWrapModes[mode];
-#else
-    return glWrapModes[mode];
-#endif
-}
-
-void Texture::SetSRGB(bool enable)
-{
-    if (graphics_)
-        enable &= graphics_->GetSRGBSupport();
-
-    if (enable != sRGB_)
-    {
-        sRGB_ = enable;
-        // If texture had already been created, must recreate it to set the sRGB texture format
-        if (object_.name_)
-            Create();
-
-        // If texture in use in the framebuffer, mark it dirty
-        if (graphics_ && graphics_->GetRenderTarget(0) && graphics_->GetRenderTarget(0)->GetParentTexture() == this)
-            graphics_->MarkFBODirty();
-    }
-}
-
-void Texture::UpdateParameters()
-{
-    if (!object_.name_ || !graphics_)
-        return;
-
-    // If texture is multisampled, do not attempt to set parameters as it's illegal, just return
-#ifndef GL_ES_VERSION_2_0
-    if (target_ == GL_TEXTURE_2D_MULTISAMPLE)
-    {
-        parametersDirty_ = false;
-        return;
-    }
-#endif
-
-    // Wrapping
-    glTexParameteri(target_, GL_TEXTURE_WRAP_S, GetWrapMode(addressModes_[COORD_U]));
-    glTexParameteri(target_, GL_TEXTURE_WRAP_T, GetWrapMode(addressModes_[COORD_V]));
-#ifndef GL_ES_VERSION_2_0
-    glTexParameteri(target_, GL_TEXTURE_WRAP_R, GetWrapMode(addressModes_[COORD_W]));
-#endif
-
-    TextureFilterMode filterMode = filterMode_;
-    if (filterMode == FILTER_DEFAULT)
-        filterMode = graphics_->GetDefaultTextureFilterMode();
-
-    // Filtering
-    switch (filterMode)
-    {
-    case FILTER_NEAREST:
-        if (levels_ < 2)
-            glTexParameteri(target_, GL_TEXTURE_MIN_FILTER, GL_NEAREST);
-        else
-            glTexParameteri(target_, GL_TEXTURE_MIN_FILTER, GL_NEAREST_MIPMAP_NEAREST);
-        glTexParameteri(target_, GL_TEXTURE_MAG_FILTER, GL_NEAREST);
-        break;
-
-    case FILTER_BILINEAR:
-        if (levels_ < 2)
-            glTexParameteri(target_, GL_TEXTURE_MIN_FILTER, GL_LINEAR);
-        else
-            glTexParameteri(target_, GL_TEXTURE_MIN_FILTER, GL_LINEAR_MIPMAP_NEAREST);
-        glTexParameteri(target_, GL_TEXTURE_MAG_FILTER, GL_LINEAR);
-        break;
-
-    case FILTER_ANISOTROPIC:
-    case FILTER_TRILINEAR:
-        if (levels_ < 2)
-            glTexParameteri(target_, GL_TEXTURE_MIN_FILTER, GL_LINEAR);
-        else
-            glTexParameteri(target_, GL_TEXTURE_MIN_FILTER, GL_LINEAR_MIPMAP_LINEAR);
-        glTexParameteri(target_, GL_TEXTURE_MAG_FILTER, GL_LINEAR);
-        break;
-
-    case FILTER_NEAREST_ANISOTROPIC:
-        if (levels_ < 2)
-            glTexParameteri(target_, GL_TEXTURE_MIN_FILTER, GL_NEAREST);
-        else
-            glTexParameteri(target_, GL_TEXTURE_MIN_FILTER, GL_NEAREST_MIPMAP_LINEAR);
-        glTexParameteri(target_, GL_TEXTURE_MAG_FILTER, GL_NEAREST);
-        break;
-
-    default:
-        break;
-    }
-
-#ifndef GL_ES_VERSION_2_0
-    // Anisotropy
-    if (graphics_->GetAnisotropySupport())
-    {
-        unsigned maxAnisotropy = anisotropy_ ? anisotropy_ : graphics_->GetDefaultTextureAnisotropy();
-        glTexParameterf(target_, GL_TEXTURE_MAX_ANISOTROPY_EXT,
-            (filterMode == FILTER_ANISOTROPIC || filterMode == FILTER_NEAREST_ANISOTROPIC) ? (float)maxAnisotropy : 1.0f);
-    }
-
-    // Shadow compare
-    if (shadowCompare_)
-    {
-        glTexParameteri(target_, GL_TEXTURE_COMPARE_MODE, GL_COMPARE_R_TO_TEXTURE);
-        glTexParameteri(target_, GL_TEXTURE_COMPARE_FUNC, GL_LEQUAL);
-    }
-    else
-        glTexParameteri(target_, GL_TEXTURE_COMPARE_MODE, GL_NONE);
-
-    glTexParameterfv(target_, GL_TEXTURE_BORDER_COLOR, borderColor_.Data());
-#endif
-
-    parametersDirty_ = false;
-}
-
-bool Texture::GetParametersDirty() const
-{
-    return parametersDirty_;
-}
-
-bool Texture::IsCompressed() const
-{
-    return format_ == GL_COMPRESSED_RGBA_S3TC_DXT1_EXT || format_ == GL_COMPRESSED_RGBA_S3TC_DXT3_EXT ||
-           format_ == GL_COMPRESSED_RGBA_S3TC_DXT5_EXT || format_ == GL_ETC1_RGB8_OES ||
-           format_ == COMPRESSED_RGB_PVRTC_4BPPV1_IMG || format_ == COMPRESSED_RGBA_PVRTC_4BPPV1_IMG ||
-           format_ == COMPRESSED_RGB_PVRTC_2BPPV1_IMG || format_ == COMPRESSED_RGBA_PVRTC_2BPPV1_IMG;
-}
-
-unsigned Texture::GetRowDataSize(int width) const
-{
-    switch (format_)
-    {
-    case GL_ALPHA:
-    case GL_LUMINANCE:
-        return (unsigned)width;
-
-    case GL_LUMINANCE_ALPHA:
-        return (unsigned)(width * 2);
-
-    case GL_RGB:
-        return (unsigned)(width * 3);
-
-    case GL_RGBA:
-#ifndef GL_ES_VERSION_2_0
-    case GL_DEPTH24_STENCIL8_EXT:
-    case GL_RG16:
-    case GL_RG16F:
-    case GL_R32F:
-#endif
-        return (unsigned)(width * 4);
-
-#ifndef GL_ES_VERSION_2_0
-    case GL_R8:
-        return (unsigned)width;
-
-    case GL_RG8:
-    case GL_R16F:
-        return (unsigned)(width * 2);
-
-    case GL_RGBA16:
-    case GL_RGBA16F_ARB:
-        return (unsigned)(width * 8);
-
-    case GL_RGBA32F_ARB:
-        return (unsigned)(width * 16);
-#endif
-
-    case GL_COMPRESSED_RGBA_S3TC_DXT1_EXT:
-        return ((unsigned)(width + 3) >> 2u) * 8;
-
-    case GL_COMPRESSED_RGBA_S3TC_DXT3_EXT:
-    case GL_COMPRESSED_RGBA_S3TC_DXT5_EXT:
-        return ((unsigned)(width + 3) >> 2u) * 16;
-
-    case GL_ETC1_RGB8_OES:
-        return ((unsigned)(width + 3) >> 2u) * 8;
-
-    case COMPRESSED_RGB_PVRTC_4BPPV1_IMG:
-    case COMPRESSED_RGBA_PVRTC_4BPPV1_IMG:
-        return (unsigned)(width * 4 + 7) >> 3u;
-
-    case COMPRESSED_RGB_PVRTC_2BPPV1_IMG:
-    case COMPRESSED_RGBA_PVRTC_2BPPV1_IMG:
-        return (unsigned)(width * 2 + 7) >> 3u;
-
-    default:
-        return 0;
-    }
-}
-
-unsigned Texture::GetExternalFormat(unsigned format)
-{
-#ifndef GL_ES_VERSION_2_0
-    if (format == GL_DEPTH_COMPONENT16 || format == GL_DEPTH_COMPONENT24 || format == GL_DEPTH_COMPONENT32)
-        return GL_DEPTH_COMPONENT;
-    else if (format == GL_DEPTH24_STENCIL8_EXT)
-        return GL_DEPTH_STENCIL_EXT;
-    else if (format == GL_SLUMINANCE_EXT)
-        return GL_LUMINANCE;
-    else if (format == GL_SLUMINANCE_ALPHA_EXT)
-        return GL_LUMINANCE_ALPHA;
-    else if (format == GL_R8 || format == GL_R16F || format == GL_R32F)
-        return GL_RED;
-    else if (format == GL_RG8 || format == GL_RG16 || format == GL_RG16F || format == GL_RG32F)
-        return GL_RG;
-    else if (format == GL_RGBA16 || format == GL_RGBA16F_ARB || format == GL_RGBA32F_ARB || format == GL_SRGB_ALPHA_EXT)
-        return GL_RGBA;
-    else if (format == GL_SRGB_EXT)
-        return GL_RGB;
-    else
-        return format;
-#else
-    return format;
-#endif
-}
-
-unsigned Texture::GetDataType(unsigned format)
-{
-#ifndef GL_ES_VERSION_2_0
-    if (format == GL_DEPTH24_STENCIL8_EXT)
-        return GL_UNSIGNED_INT_24_8_EXT;
-    else if (format == GL_RG16 || format == GL_RGBA16)
-        return GL_UNSIGNED_SHORT;
-    else if (format == GL_RGBA32F_ARB || format == GL_RG32F || format == GL_R32F)
-        return GL_FLOAT;
-    else if (format == GL_RGBA16F_ARB || format == GL_RG16F || format == GL_R16F)
-        return GL_HALF_FLOAT_ARB;
-    else
-        return GL_UNSIGNED_BYTE;
-#else
-    if (format == GL_DEPTH_COMPONENT || format == GL_DEPTH_COMPONENT24_OES)
-        return GL_UNSIGNED_INT;
-    else if (format == GL_DEPTH_COMPONENT16)
-        return GL_UNSIGNED_SHORT;
-    else
-        return GL_UNSIGNED_BYTE;
-#endif
-}
-
-unsigned Texture::GetSRGBFormat(unsigned format)
-{
-#ifndef GL_ES_VERSION_2_0
-    if (!graphics_ || !graphics_->GetSRGBSupport())
-        return format;
-
-    switch (format)
-    {
-    case GL_RGB:
-        return GL_SRGB_EXT;
-    case GL_RGBA:
-        return GL_SRGB_ALPHA_EXT;
-    case GL_LUMINANCE:
-        return GL_SLUMINANCE_EXT;
-    case GL_LUMINANCE_ALPHA:
-        return GL_SLUMINANCE_ALPHA_EXT;
-    case GL_COMPRESSED_RGBA_S3TC_DXT1_EXT:
-        return GL_COMPRESSED_SRGB_ALPHA_S3TC_DXT1_EXT;
-    case GL_COMPRESSED_RGBA_S3TC_DXT3_EXT:
-        return GL_COMPRESSED_SRGB_ALPHA_S3TC_DXT3_EXT;
-    case GL_COMPRESSED_RGBA_S3TC_DXT5_EXT:
-        return GL_COMPRESSED_SRGB_ALPHA_S3TC_DXT5_EXT;
-    default:
-        return format;
-    }
-#else
-    return format;
-#endif
-}
-
-void Texture::RegenerateLevels()
-{
-    if (!object_.name_)
-        return;
-
-#ifndef GL_ES_VERSION_2_0
-    if (Graphics::GetGL3Support())
-        glGenerateMipmap(target_);
-    else
-        glGenerateMipmapEXT(target_);
-#else
-    glGenerateMipmap(target_);
-#endif
-
-    levelsDirty_ = false;
-}
-
-}
->>>>>>> a476f0c4
+}