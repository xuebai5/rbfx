<<<<<<< HEAD
//
// Copyright (c) 2008-2018 the Urho3D project.
//
// Permission is hereby granted, free of charge, to any person obtaining a copy
// of this software and associated documentation files (the "Software"), to deal
// in the Software without restriction, including without limitation the rights
// to use, copy, modify, merge, publish, distribute, sublicense, and/or sell
// copies of the Software, and to permit persons to whom the Software is
// furnished to do so, subject to the following conditions:
//
// The above copyright notice and this permission notice shall be included in
// all copies or substantial portions of the Software.
//
// THE SOFTWARE IS PROVIDED "AS IS", WITHOUT WARRANTY OF ANY KIND, EXPRESS OR
// IMPLIED, INCLUDING BUT NOT LIMITED TO THE WARRANTIES OF MERCHANTABILITY,
// FITNESS FOR A PARTICULAR PURPOSE AND NONINFRINGEMENT. IN NO EVENT SHALL THE
// AUTHORS OR COPYRIGHT HOLDERS BE LIABLE FOR ANY CLAIM, DAMAGES OR OTHER
// LIABILITY, WHETHER IN AN ACTION OF CONTRACT, TORT OR OTHERWISE, ARISING FROM,
// OUT OF OR IN CONNECTION WITH THE SOFTWARE OR THE USE OR OTHER DEALINGS IN
// THE SOFTWARE.
//

#pragma once

#include "../../Container/Ptr.h"
#include "../../Container/Vector.h"
#include "../../Graphics/GraphicsDefs.h"

#include <d3d9.h>

namespace Urho3D
{

class Graphics;
class VertexBuffer;

/// One element in a vertex declaration. In contrast to the VertexElement structure, takes into account the stream source index.
struct VertexDeclarationElement
{
    /// Element type.
    VertexElementType type_;
    /// Element semantic.
    VertexElementSemantic semantic_;
    /// Semantic index.
    unsigned char index_;
    /// Stream index.
    unsigned char streamIndex_;
    /// Byte offset.
    unsigned offset_;
};

/// Vertex declaration.
class URHO3D_API VertexDeclaration : public RefCounted
{
public:
    /// Construct with a single buffer's vertex element list.
    VertexDeclaration(Graphics* graphics, const PODVector<VertexElement>& srcElements);
    /// Construct with vertex buffers to base declaration on. Higher index buffers will override semantics on lower indices.
    VertexDeclaration(Graphics* graphics, const PODVector<VertexBuffer*>& buffers);
    /// Construct with vertex buffers (shared pointer vector) to base declaration on. Higher index buffers will override semantics on lower indices.
    VertexDeclaration(Graphics* graphics, const Vector<SharedPtr<VertexBuffer> >& buffers);
    /// Destruct.
    ~VertexDeclaration();

    /// Return Direct3D vertex declaration.
    IDirect3DVertexDeclaration9* GetDeclaration() const { return declaration_; }

private:
    /// Create declaration.
    void Create(Graphics* graphics, const PODVector<VertexDeclarationElement>& elements);
    /// Release declaration.
    void Release();

    /// Direct3D vertex declaration.
    IDirect3DVertexDeclaration9* declaration_;
};

}
=======
//
// Copyright (c) 2008-2019 the Urho3D project.
//
// Permission is hereby granted, free of charge, to any person obtaining a copy
// of this software and associated documentation files (the "Software"), to deal
// in the Software without restriction, including without limitation the rights
// to use, copy, modify, merge, publish, distribute, sublicense, and/or sell
// copies of the Software, and to permit persons to whom the Software is
// furnished to do so, subject to the following conditions:
//
// The above copyright notice and this permission notice shall be included in
// all copies or substantial portions of the Software.
//
// THE SOFTWARE IS PROVIDED "AS IS", WITHOUT WARRANTY OF ANY KIND, EXPRESS OR
// IMPLIED, INCLUDING BUT NOT LIMITED TO THE WARRANTIES OF MERCHANTABILITY,
// FITNESS FOR A PARTICULAR PURPOSE AND NONINFRINGEMENT. IN NO EVENT SHALL THE
// AUTHORS OR COPYRIGHT HOLDERS BE LIABLE FOR ANY CLAIM, DAMAGES OR OTHER
// LIABILITY, WHETHER IN AN ACTION OF CONTRACT, TORT OR OTHERWISE, ARISING FROM,
// OUT OF OR IN CONNECTION WITH THE SOFTWARE OR THE USE OR OTHER DEALINGS IN
// THE SOFTWARE.
//

#pragma once

#include "../../Container/RefCounted.h"
#include "../../Container/Vector.h"
#include "../../Graphics/GraphicsDefs.h"

#include <d3d9.h>

namespace Urho3D
{

class Graphics;
class VertexBuffer;

/// One element in a vertex declaration. In contrast to the VertexElement structure, takes into account the stream source index.
struct VertexDeclarationElement
{
    /// Element type.
    VertexElementType type_;
    /// Element semantic.
    VertexElementSemantic semantic_;
    /// Semantic index.
    unsigned char index_;
    /// Stream index.
    unsigned char streamIndex_;
    /// Byte offset.
    unsigned offset_;
};

/// Vertex declaration.
class URHO3D_API VertexDeclaration : public RefCounted
{
public:
    /// Construct with a single buffer's vertex element list.
    VertexDeclaration(Graphics* graphics, const PODVector<VertexElement>& srcElements);
    /// Construct with vertex buffers to base declaration on. Higher index buffers will override semantics on lower indices.
    VertexDeclaration(Graphics* graphics, const PODVector<VertexBuffer*>& buffers);
    /// Construct with vertex buffers (shared pointer vector) to base declaration on. Higher index buffers will override semantics on lower indices.
    VertexDeclaration(Graphics* graphics, const Vector<SharedPtr<VertexBuffer> >& buffers);
    /// Destruct.
    ~VertexDeclaration();

    /// Return Direct3D vertex declaration.
    IDirect3DVertexDeclaration9* GetDeclaration() const { return declaration_; }

private:
    /// Create declaration.
    void Create(Graphics* graphics, const PODVector<VertexDeclarationElement>& elements);
    /// Release declaration.
    void Release();

    /// Direct3D vertex declaration.
    IDirect3DVertexDeclaration9* declaration_;
};

}
>>>>>>> a476f0c4
<|MERGE_RESOLUTION|>--- conflicted
+++ resolved
@@ -1,6 +1,5 @@
-<<<<<<< HEAD
 //
-// Copyright (c) 2008-2018 the Urho3D project.
+// Copyright (c) 2008-2019 the Urho3D project.
 //
 // Permission is hereby granted, free of charge, to any person obtaining a copy
 // of this software and associated documentation files (the "Software"), to deal
@@ -76,84 +75,4 @@
     IDirect3DVertexDeclaration9* declaration_;
 };
 
-}
-=======
-//
-// Copyright (c) 2008-2019 the Urho3D project.
-//
-// Permission is hereby granted, free of charge, to any person obtaining a copy
-// of this software and associated documentation files (the "Software"), to deal
-// in the Software without restriction, including without limitation the rights
-// to use, copy, modify, merge, publish, distribute, sublicense, and/or sell
-// copies of the Software, and to permit persons to whom the Software is
-// furnished to do so, subject to the following conditions:
-//
-// The above copyright notice and this permission notice shall be included in
-// all copies or substantial portions of the Software.
-//
-// THE SOFTWARE IS PROVIDED "AS IS", WITHOUT WARRANTY OF ANY KIND, EXPRESS OR
-// IMPLIED, INCLUDING BUT NOT LIMITED TO THE WARRANTIES OF MERCHANTABILITY,
-// FITNESS FOR A PARTICULAR PURPOSE AND NONINFRINGEMENT. IN NO EVENT SHALL THE
-// AUTHORS OR COPYRIGHT HOLDERS BE LIABLE FOR ANY CLAIM, DAMAGES OR OTHER
-// LIABILITY, WHETHER IN AN ACTION OF CONTRACT, TORT OR OTHERWISE, ARISING FROM,
-// OUT OF OR IN CONNECTION WITH THE SOFTWARE OR THE USE OR OTHER DEALINGS IN
-// THE SOFTWARE.
-//
-
-#pragma once
-
-#include "../../Container/RefCounted.h"
-#include "../../Container/Vector.h"
-#include "../../Graphics/GraphicsDefs.h"
-
-#include <d3d9.h>
-
-namespace Urho3D
-{
-
-class Graphics;
-class VertexBuffer;
-
-/// One element in a vertex declaration. In contrast to the VertexElement structure, takes into account the stream source index.
-struct VertexDeclarationElement
-{
-    /// Element type.
-    VertexElementType type_;
-    /// Element semantic.
-    VertexElementSemantic semantic_;
-    /// Semantic index.
-    unsigned char index_;
-    /// Stream index.
-    unsigned char streamIndex_;
-    /// Byte offset.
-    unsigned offset_;
-};
-
-/// Vertex declaration.
-class URHO3D_API VertexDeclaration : public RefCounted
-{
-public:
-    /// Construct with a single buffer's vertex element list.
-    VertexDeclaration(Graphics* graphics, const PODVector<VertexElement>& srcElements);
-    /// Construct with vertex buffers to base declaration on. Higher index buffers will override semantics on lower indices.
-    VertexDeclaration(Graphics* graphics, const PODVector<VertexBuffer*>& buffers);
-    /// Construct with vertex buffers (shared pointer vector) to base declaration on. Higher index buffers will override semantics on lower indices.
-    VertexDeclaration(Graphics* graphics, const Vector<SharedPtr<VertexBuffer> >& buffers);
-    /// Destruct.
-    ~VertexDeclaration();
-
-    /// Return Direct3D vertex declaration.
-    IDirect3DVertexDeclaration9* GetDeclaration() const { return declaration_; }
-
-private:
-    /// Create declaration.
-    void Create(Graphics* graphics, const PODVector<VertexDeclarationElement>& elements);
-    /// Release declaration.
-    void Release();
-
-    /// Direct3D vertex declaration.
-    IDirect3DVertexDeclaration9* declaration_;
-};
-
-}
->>>>>>> a476f0c4
+}